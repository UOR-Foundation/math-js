--- conflicted
+++ resolved
@@ -19,7 +19,8 @@
           cache: 'npm'
       - run: npm ci
       - run: npm run docs
-<<<<<<< HEAD
+      - name: Create .nojekyll file
+        run: touch ./docs/generated/.nojekyll
       - name: Upload artifact
         uses: actions/upload-pages-artifact@v2
         with:
@@ -46,16 +47,4 @@
     steps:
       - name: Deploy to GitHub Pages
         id: deployment
-        uses: actions/deploy-pages@v2
-=======
-      - name: Create .nojekyll file
-        run: touch ./docs/generated/.nojekyll
-      - name: Deploy to GitHub Pages
-        if: github.ref == 'refs/heads/main'
-        uses: JamesIves/github-pages-deploy-action@v4
-        with:
-          folder: ./docs/generated
-          token: ${{ secrets.GITHUB_TOKEN }}
-          branch: gh-pages
-          clean-exclude: .nojekyll
->>>>>>> 33e4b81f
+        uses: actions/deploy-pages@v2